import com.typesafe.sbt.pgp.PgpKeys.publishSigned
import com.typesafe.sbt.SbtSite.SiteKeys._
import com.typesafe.sbt.SbtGhPages.GhPagesKeys._
import pl.project13.scala.sbt.SbtJmh._
import sbtrelease.ReleaseStep
import sbtrelease.ReleasePlugin.ReleaseKeys.releaseProcess
import sbtrelease.ReleaseStateTransformations._
import sbtrelease.Utilities._
import sbtunidoc.Plugin.UnidocKeys._
import ScoverageSbtPlugin._

lazy val scoverageSettings = Seq(
  ScoverageKeys.coverageMinimum := 60,
  ScoverageKeys.coverageFailOnMinimum := false,
  ScoverageKeys.coverageHighlighting := scalaBinaryVersion.value != "2.10",
  ScoverageKeys.coverageExcludedPackages := "cats\\.bench\\..*"
)

lazy val buildSettings = Seq(
  organization := "org.spire-math",
  scalaVersion := "2.11.6",
  crossScalaVersions := Seq("2.10.5", "2.11.6")
)

lazy val commonSettings = Seq(
  scalacOptions ++= Seq(
    "-deprecation",
    "-encoding", "UTF-8",
    "-feature",
    "-language:existentials",
    "-language:higherKinds",
    "-language:implicitConversions",
    "-language:experimental.macros",
    "-unchecked",
    "-Xfatal-warnings",
    "-Xlint",
    "-Yinline-warnings",
    "-Yno-adapted-args",
    "-Ywarn-dead-code",
    "-Ywarn-numeric-widen",
    "-Ywarn-value-discard",
    "-Xfuture"
  ) ++ (CrossVersion.partialVersion(scalaVersion.value) match {
    case Some((2, 11)) => Seq("-Ywarn-unused-import")
    case _             => Seq.empty
  }),
  resolvers ++= Seq(
    "bintray/non" at "http://dl.bintray.com/non/maven",
    Resolver.sonatypeRepo("releases"),
    Resolver.sonatypeRepo("snapshots")
  ),
  libraryDependencies ++= Seq(
    "com.github.mpilquist" %% "simulacrum" % "0.3.0",
    "org.spire-math" %% "algebra" % "0.2.0-SNAPSHOT",
    "org.typelevel" %% "machinist" % "0.3.0",
    compilerPlugin("org.scalamacros" % "paradise" % "2.1.0-M5" cross CrossVersion.full),
    compilerPlugin("org.spire-math" %% "kind-projector" % "0.5.4")
  ),
  scmInfo := Some(ScmInfo(url("https://github.com/non/cats"),
    "scm:git:git@github.com:non/cats.git")),
  commands += gitSnapshots
)

lazy val catsSettings = buildSettings ++ commonSettings ++ publishSettings ++ releaseSettings ++ scoverageSettings

lazy val disciplineDependencies = Seq(
  "org.scalacheck" %% "scalacheck" % "1.11.3",
  "org.typelevel" %% "discipline" % "0.2.1"
)

lazy val docSettings = Seq(
  autoAPIMappings := true,
  unidocProjectFilter in (ScalaUnidoc, unidoc) := inProjects(core, free, std, state),
  site.addMappingsToSiteDir(mappings in (ScalaUnidoc, packageDoc), "api"),
  site.addMappingsToSiteDir(tut, "_tut"),
  ghpagesNoJekyll := false,
  siteMappings += file("CONTRIBUTING.md") -> "contributing.md",
  scalacOptions in (ScalaUnidoc, unidoc) ++= Seq(
    "-doc-source-url", scmInfo.value.get.browseUrl + "/tree/master€{FILE_PATH}.scala",
    "-sourcepath", baseDirectory.in(LocalRootProject).value.getAbsolutePath
  ),
  git.remoteRepo := "git@github.com:non/cats.git",
  includeFilter in makeSite := "*.html" | "*.css" | "*.png" | "*.jpg" | "*.gif" | "*.js" | "*.swf" | "*.yml" | "*.md"
)

lazy val docs = project
  .settings(moduleName := "cats-docs")
  .settings(catsSettings)
  .settings(noPublishSettings)
  .settings(unidocSettings)
  .settings(site.settings)
  .settings(ghpages.settings)
  .settings(docSettings)
  .settings(tutSettings)
<<<<<<< HEAD
  .settings(tutScalacOptions := tutScalacOptions.value.filterNot(_ == "-Ywarn-unused-import"))
  .dependsOn(core, std, free)
=======
  .dependsOn(core, std, free, state)
>>>>>>> 7ca3c163

lazy val cats = project.in(file("."))
  .settings(moduleName := "cats")
  .settings(catsSettings)
  .aggregate(macros, core, laws, free, std, state, tests, docs, bench)
  .dependsOn(macros, core, laws, free, std, state % "compile;test-internal -> test",
             tests % "test-internal -> test", bench % "compile-internal;test-internal -> test")

lazy val macros = project
  .settings(moduleName := "cats-macros")
  .settings(catsSettings)

lazy val core = project.dependsOn(macros)
  .settings(moduleName := "cats-core")
  .settings(catsSettings)
  .settings(
    sourceGenerators in Compile <+= (sourceManaged in Compile).map(Boilerplate.gen)
  )

lazy val laws = project.dependsOn(macros, core, free, std)
  .settings(moduleName := "cats-laws")
  .settings(catsSettings)
  .settings(
    libraryDependencies ++= disciplineDependencies ++ Seq(
      "org.spire-math" %% "algebra-laws" % "0.2.0-SNAPSHOT"
    )
  )

lazy val std = project.dependsOn(macros, core)
  .settings(moduleName := "cats-std")
  .settings(catsSettings)
  .settings(
    libraryDependencies += "org.spire-math" %% "algebra-std" % "0.2.0-SNAPSHOT"
  )

lazy val tests = project.dependsOn(macros, core, free, std, laws)
  .settings(moduleName := "cats-tests")
  .settings(catsSettings)
  .settings(noPublishSettings)
  .settings(
    libraryDependencies ++= disciplineDependencies ++ Seq(
      "org.scalatest" %% "scalatest" % "2.1.3" % "test"
    )
  )

lazy val bench = project.dependsOn(macros, core, free, std, laws)
  .settings(moduleName := "cats-bench")
  .settings(catsSettings)
  .settings(noPublishSettings)
  .settings(jmhSettings)

lazy val free = project.dependsOn(macros, core)
  .settings(moduleName := "cats-free")
  .settings(catsSettings)

lazy val state = project.dependsOn(macros, core, free, tests % "test-internal -> test")
  .settings(moduleName := "cats-state")
  .settings(catsSettings)

lazy val publishSettings = Seq(
  homepage := Some(url("https://github.com/non/cats")),
  licenses := Seq("MIT" -> url("http://opensource.org/licenses/MIT")),
  autoAPIMappings := true,
  apiURL := Some(url("https://non.github.io/cats/api/")),
  publishMavenStyle := true,
  publishArtifact in packageDoc := false,
  publishArtifact in Test := false,
  pomIncludeRepository := { _ => false },
  publishTo <<= version { (v: String) =>
    val nexus = "https://oss.sonatype.org/"
    if (v.trim.endsWith("SNAPSHOT"))
      Some("snapshots" at nexus + "content/repositories/snapshots")
    else
      Some("releases"  at nexus + "service/local/staging/deploy/maven2")
  },
  pomExtra := (
    <developers>
      <developer>
        <id>non</id>
        <name>Erik Osheim</name>
        <url>http://github.com/non/</url>
      </developer>
    </developers>
  ),
  releaseProcess := Seq[ReleaseStep](
    checkSnapshotDependencies,
    inquireVersions,
    runTest,
    setReleaseVersion,
    commitReleaseVersion,
    tagRelease,
    publishSignedArtifacts,
    setNextVersion,
    commitNextVersion,
    pushChanges
  )
)

lazy val publishSignedArtifacts = ReleaseStep(
  action = { st =>
    val extracted = st.extract
    val ref = extracted.get(thisProjectRef)
    extracted.runAggregated(publishSigned in Global in ref, st)
  },
  check = { st =>
    // getPublishTo fails if no publish repository is set up.
    val ex = st.extract
    val ref = ex.get(thisProjectRef)
    Classpaths.getPublishTo(ex.get(publishTo in Global in ref))
    st
  },
  enableCrossBuild = true
)

lazy val noPublishSettings = Seq(
  publish := (),
  publishLocal := (),
  publishArtifact := false
)

addCommandAlias("validate", ";compile;test;scalastyle;test:scalastyle;unidoc;tut")

def gitSnapshots = Command.command("gitSnapshots") { state =>
  val extracted = Project extract state
  val newVersion = Seq(version in ThisBuild := git.gitDescribedVersion.value.get + "-SNAPSHOT")
  extracted.append(newVersion, state)
}

// For Travis CI - see http://www.cakesolutions.net/teamblogs/publishing-artefacts-to-oss-sonatype-nexus-using-sbt-and-travis-ci
credentials ++= (for {
  username <- Option(System.getenv().get("SONATYPE_USERNAME"))
  password <- Option(System.getenv().get("SONATYPE_PASSWORD"))
} yield Credentials("Sonatype Nexus Repository Manager", "oss.sonatype.org", username, password)).toSeq<|MERGE_RESOLUTION|>--- conflicted
+++ resolved
@@ -92,12 +92,8 @@
   .settings(ghpages.settings)
   .settings(docSettings)
   .settings(tutSettings)
-<<<<<<< HEAD
   .settings(tutScalacOptions := tutScalacOptions.value.filterNot(_ == "-Ywarn-unused-import"))
-  .dependsOn(core, std, free)
-=======
   .dependsOn(core, std, free, state)
->>>>>>> 7ca3c163
 
 lazy val cats = project.in(file("."))
   .settings(moduleName := "cats")
