--- conflicted
+++ resolved
@@ -1,18 +1,12 @@
 package cats
 package syntax
 
-<<<<<<< HEAD
-trait TraverseSyntax1 {
+private[syntax] trait TraverseSyntax1 {
   implicit def catsSyntaxUTraverse[FA](fa: FA)(implicit U: Unapply[Traverse, FA]): Traverse.Ops[U.M, U.A] =
     new Traverse.Ops[U.M, U.A]{
       val self = U.subst(fa)
       val typeClassInstance = U.TC
     }
-=======
-private[syntax] trait TraverseSyntax1 {
-  implicit def catsSyntaxUTraverse[FA](fa: FA)(implicit U: Unapply[Traverse, FA]): TraverseOps[U.M, U.A] =
-    new TraverseOps(U.subst(fa))(U.TC)
->>>>>>> 7dfee51c
 }
 
 trait TraverseSyntax extends Traverse.ToTraverseOps with TraverseSyntax1