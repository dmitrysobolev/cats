--- conflicted
+++ resolved
@@ -50,14 +50,9 @@
 
 And like functors, `Apply` instances also compose (via the `Nested` data type):
 
-<<<<<<< HEAD
-```tut
+```tut:book
 import cats.data.Nested
 val listOpt = Nested[List, Option, Int](List(Some(1), None, Some(3)))
-=======
-```tut:book
-val listOpt = Apply[List] compose Apply[Option]
->>>>>>> 7f112dda
 val plusOne = (x:Int) => x + 1
 val f = Nested[List, Option, Int => Int](List(Some(plusOne)))
 Apply[Nested[List, Option, ?]].ap(f)(listOpt)
