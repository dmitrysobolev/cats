---
layout: default
title:  "Apply"
section: "typeclasses"
source: "https://github.com/non/cats/blob/master/core/src/main/scala/cats/Apply.scala"
scaladoc: "#cats.Apply"
---
# Apply

`Apply` extends the [`Functor`](functor.html) type class (which features the familiar `map`
function) with a new function `ap`. The `ap` function is similar to `map`
in that we are transforming a value in a context (a context being the `F` in `F[A]`;
a context can be `Option`, `List` or `Future` for example).
However, the difference between `ap` and `map` is that for `ap` the function that 
takes care of the transformation is of type `F[A => B]`, whereas for `map` it is `A => B`:

```tut:silent
import cats._

val intToString: Int => String = _.toString
val double: Int => Int = _ * 2
val addTwo: Int => Int = _ + 2

implicit val optionApply: Apply[Option] = new Apply[Option] {
  def ap[A, B](fa: Option[A])(f: Option[A => B]): Option[B] =
    fa.flatMap (a => f.map (ff => ff(a)))

  def map[A,B](fa: Option[A])(f: A => B): Option[B] = fa map f
  
  def product[A, B](fa: Option[A], fb: Option[B]): Option[(A, B)] =
    fa.flatMap(a => fb.map(b => (a, b)))
}

implicit val listApply: Apply[List] = new Apply[List] {
  def ap[A, B](fa: List[A])(f: List[A => B]): List[B] =
    fa.flatMap (a => f.map (ff => ff(a)))

  def map[A,B](fa: List[A])(f: A => B): List[B] = fa map f
  
  def product[A, B](fa: List[A], fb: List[B]): List[(A, B)] =
    fa.zip(fb)
}
```

### map

Since `Apply` extends `Functor`, we can use the `map` method from `Functor`:

```tut
Apply[Option].map(Some(1))(intToString)
Apply[Option].map(Some(1))(double)
Apply[Option].map(None)(double)
```

### compose

And like functors, `Apply` instances also compose:

```tut
val listOpt = Apply[List] compose Apply[Option]
val plusOne = (x:Int) => x + 1
listOpt.ap(List(Some(1), None, Some(3)))(List(Some(plusOne)))
```

### ap
The `ap` method is a method that `Functor` does not have:

```tut
Apply[Option].ap(Some(1))(Some(intToString))
Apply[Option].ap(Some(1))(Some(double))
Apply[Option].ap(None)(Some(double))
Apply[Option].ap(Some(1))(None)
Apply[Option].ap(None)(None)
```

### ap2, ap3, etc

`Apply` also offers variants of `ap`. The functions `apN` (for `N` between `2` and `22`) 
accept `N` arguments where `ap` accepts `1`:

For example:

```tut
val addArity2 = (a: Int, b: Int) => a + b
Apply[Option].ap2(Some(1), Some(2))(Some(addArity2))

val addArity3 = (a: Int, b: Int, c: Int) => a + b + c
Apply[Option].ap3(Some(1), Some(2), Some(3))(Some(addArity3))
```

Note that if any of the arguments of this example is `None`, the
final result is `None` as well.  The effects of the context we are operating on
are carried through the entire computation:

```tut
Apply[Option].ap2(Some(1), None)(Some(addArity2))
Apply[Option].ap4(Some(1), Some(2), Some(3), Some(4))(None)
```

### map2, map3, etc

Similarly, `mapN` functions are available:

```tut
Apply[Option].map2(Some(1), Some(2))(addArity2)

Apply[Option].map3(Some(1), Some(2), Some(3))(addArity3)
```

### tuple2, tuple3, etc

And `tupleN`:

```tut
Apply[Option].tuple2(Some(1), Some(2))

Apply[Option].tuple3(Some(1), Some(2), Some(3))
```

## apply builder syntax

The `|@|` operator offers an alternative syntax for the higher-arity `Apply`
functions (`apN`, `mapN` and `tupleN`).
In order to use it, first import `cats.syntax.all._` or `cats.syntax.apply._`.
Here we see that the following two functions, `f1` and `f2`, are equivalent:

```tut
import cats.syntax.monoidal._

def f1(a: Option[Int], b: Option[Int], c: Option[Int]) =
  (a |@| b |@| c) map { _ * _ * _ }
def f2(a: Option[Int], b: Option[Int], c: Option[Int]) =
  Apply[Option].map3(a, b, c)(_ * _ * _)

f1(Some(1), Some(2), Some(3))

f2(Some(1), Some(2), Some(3))
```

All instances created by `|@|` have `map`, `ap`, and `tupled` methods of the appropriate arity:

```tut
<<<<<<< HEAD
import cats.syntax.monoidal._

=======
>>>>>>> 48286f26
val option2 = Option(1) |@| Option(2)
val option3 = option2 |@| Option.empty[Int]

option2 map addArity2
option3 map addArity3

option2 ap Some(addArity2)
option3 ap Some(addArity3)

option2.tupled
option3.tupled
```<|MERGE_RESOLUTION|>--- conflicted
+++ resolved
@@ -140,11 +140,6 @@
 All instances created by `|@|` have `map`, `ap`, and `tupled` methods of the appropriate arity:
 
 ```tut
-<<<<<<< HEAD
-import cats.syntax.monoidal._
-
-=======
->>>>>>> 48286f26
 val option2 = Option(1) |@| Option(2)
 val option3 = option2 |@| Option.empty[Int]
 
